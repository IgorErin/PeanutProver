﻿namespace PeanutProver.Automata

open System.Collections.Generic
open Ast.Common
open Microsoft.FSharp.Collections

type State = { Name: string; Id: int }

module State =

    let nextId = ref 0 

    let get () = 
        let current = nextId.Value 
        nextId.Value <- nextId.Value + 1
        current 

    let createStaet () = {Name = ""; Id =  get ()}
    

type Result =
    | Accept
    | Fail of State seq

type NFA(startState, finalStates: _ seq, transitions) =
    let rec recognize input states =
        match input with
        | [] ->
            if states |> Seq.exists (fun state -> Seq.contains state finalStates) then
                Accept
            else
                Fail states
        | hd :: tl ->
            let find state =
                Map.tryFind state transitions
                |> Option.bind (Map.tryFind hd)
                |> Option.toList
                |> List.toSeq
                |> Seq.concat in

            states |> Seq.map (find) |> Seq.concat |> Seq.distinct |> recognize tl

    member this.StartState = startState
    member this.FinalStates = finalStates
    member this.Transitions = transitions
    member this.AllStates = 
        let sourceStates = Map.keys transitions |> Set.ofSeq 
        let destinationStates = transitions |> Map.values |> Seq.map Map.values |> Seq.concat |> Seq.concat |> Set.ofSeq 

        let startSet = Set.singleton startState 
        let finalState = Set.ofSeq finalStates 

        Seq.fold Set.union Set.empty [sourceStates; destinationStates; startSet; finalState ]

    member this.Recognize input =
        recognize input <| Seq.singleton startState

    member this.ToDot() =
        let nodeColor state =
            if state = startState then "green" else "white"

        let nodeShape state =
            if Seq.contains state finalStates then
                "doublecircle"
            else
                "circle"

        let nodes = ResizeArray<string>()
        let edges = ResizeArray<string>()

        transitions
        |> Map.iter (fun fromState letterInfo ->
            nodes.Add(
                $"{fromState.Id} [fillcolor={nodeColor fromState} shape={nodeShape fromState} style=filled label=\"{fromState.Name}\"]"
            )

            letterInfo
            |> Map.iter (fun letter toStates ->
                toStates
                |> Seq.iter (fun toState -> (edges.Add($"{fromState.Id} -> %A{toState.Id} [label=\"%A{letter}\"]")))))

        nodes.Sort()
        edges.Sort()

        seq {
            "digraph g {"
            "rankdir=\"LR\""
            yield! nodes
            yield! edges
            "}"
        }
        |> Seq.distinct
        |> String.concat "\n"

    member this.ToDot(filePath: string) =
        let dot = this.ToDot()
        System.IO.File.WriteAllText(filePath, dot)

<<<<<<< HEAD
    member this.ToDFA () =
        let states = this.AllStates

        let powerSet =
             List.ofSeq states
             |> List.powerSet 
             |> Set.ofList 
             |> Seq.filter (not << List.isEmpty)
            |> Seq.distinct
            |> Seq.map Set.ofList 


        let newStateMap = 
            powerSet 
            |> Seq.map (fun set -> set, State.createStaet ())
            |> Map.ofSeq 

        let lookUpState s = Map.find s newStateMap  

        printfn "Source start states"
        printfn "%A" startState

        printfn "Source transitions"
        printfn "%A" transitions

        printfn "Source final states"
        printfn "%A" finalStates

        let map: (State * bit list * State seq) seq =
            transitions
            |> Map.map (fun _ v -> Map.toSeq v)
            |> Map.toSeq
            |> Seq.map (fun (st, tl) -> Seq.map (fun (bl, sts) -> st, bl, sts) tl)
            |> Seq.concat in

        let step sts =
            let is x = Seq.exists ((=) x) sts in

            map
            |> Seq.filter (fun (st, _, _) -> is st)
            |> Seq.groupBy (fun (_, bl, _) -> bl)
            |> Seq.map (fun (bl, s) ->
                 let tg = 
                    Seq.map (fun (_, _, tg) -> tg) s |> Seq.concat |> Seq.distinct 
                 in (bl, tg))
            |> fun x -> (sts, x)

        let transitions = 
            powerSet
            |> Seq.map step
            |> Seq.map (fun (source, blAndTarget) -> 
                let rawMap = blAndTarget |> Seq.map (fun (bl, states) -> (bl, states |> Set.ofSeq |> lookUpState|> Seq.singleton))
                let value = Map.ofSeq rawMap
                let key = lookUpState source
                
                (key, value))
            |> Map.ofSeq 

        let startState = Set.singleton startState |> lookUpState

        let finalStates = 
            let isFinal states = 
                Seq.exists (fun st -> Seq.exists ((=)st) finalStates) states 
        
            powerSet |> Seq.filter isFinal 
            |> Seq.map lookUpState

        printfn "Final start states"
        printfn "%A" startState

        printfn "Final transitions"
        printfn "%A" transitions

        printfn "Final final states"
        printfn "%A" finalStates

        NFA (startState, finalStates, transitions)
=======
    member this.Alphabet =
        transitions |> Map.values |> Seq.map Map.keys |> Seq.concat |> Seq.distinct

    member this.AllStates =
        transitions
        |> Map.fold
            (fun set key value ->
                value
                |> Map.values
                |> Seq.fold (fun set states -> states |> Set.ofSeq |> Set.union set) Set.empty
                |> Set.union (Set.singleton key)
                |> Set.union set)
            Set.empty

    member this.Reachable(state: State) =
        let rec dfs (state: State) marked =
            if Set.contains state marked then
                marked
            else
                let marked = Set.add state marked

                transitions
                |> Map.find state
                |> Map.values
                |> Seq.concat
                |> Set.ofSeq
                |> Set.fold (fun acc x -> acc |> Set.union (dfs x marked)) (Set.singleton state)

        dfs state Set.empty
>>>>>>> e9a4b752

module NFA =
    let isDfa (fa: NFA) =
        fa.Transitions
        |> Map.forall (fun _ value ->
            value
            |> Map.values
            |> Seq.forall (fun transitions -> transitions |> Seq.length = 1))

    
    let complement (nfa: NFA) =
        NFA(
            nfa.StartState,
            nfa.Transitions
            |> Seq.map (fun node -> node.Key)
            |> Seq.filter (not << (fun x -> Seq.contains x nfa.FinalStates))
            |> Set.ofSeq,
            nfa.Transitions
        )

    let intersection (nfa1: NFA) (nfa2: NFA) =
        let stateNumber2 = nfa2.Transitions.Count

        let makeNewState (state1, state2) =
            { Name = $"{state1.Name}_{state2.Name}"
              Id = state1.Id * stateNumber2 + state2.Id }

        let makeNewStates (fst, snd) =
            Seq.allPairs fst snd |> Seq.map makeNewState

        let startState = makeNewState (nfa1.StartState, nfa2.StartState)

        let transitions =
            Seq.allPairs nfa1.Transitions nfa2.Transitions
            |> Seq.map (fun (first, second) ->
                (makeNewState (first.Key, second.Key),
                 first.Value
                 |> Seq.map (fun node -> (node.Key, makeNewStates (node.Value, second.Value[node.Key])))
                 |> Map.ofSeq))
            |> Map.ofSeq

        let finalStates =
            Seq.allPairs nfa1.FinalStates nfa2.FinalStates
            |> Seq.map makeNewState
            |> Set.ofSeq

        NFA(startState, finalStates, transitions)

    let union (nfa1: NFA) (nfa2: NFA) =
        let states1 = nfa1.Transitions |> Seq.map (fun node -> node.Key)
        let states2 = nfa2.Transitions |> Seq.map (fun node -> node.Key)
        let stateNumber2 = nfa2.Transitions.Count

        let makeNewState (state1, state2) =
            { Name = $"{state1.Name}_{state2.Name}"
              Id = state1.Id * stateNumber2 + state2.Id }

        let makeNewStates (fst, snd) =
            Seq.allPairs fst snd |> Seq.map makeNewState

        let startState = makeNewState (nfa1.StartState, nfa2.StartState)

        let transitions =
            Seq.allPairs nfa1.Transitions nfa2.Transitions
            |> Seq.map (fun (first, second) ->
                (makeNewState (first.Key, second.Key),
                 first.Value
                 |> Seq.map (fun node -> (node.Key, makeNewStates (node.Value, second.Value[node.Key])))
                 |> Map.ofSeq))
            |> Map.ofSeq

        let finalStates =

            [ Seq.allPairs states1 nfa2.FinalStates; Seq.allPairs nfa1.FinalStates states2 ]
            |> Seq.concat
            |> Seq.map makeNewState
            |> Set.ofSeq

        NFA(startState, finalStates, transitions)

    let removeManyAt ids ls =
        ls
        |> List.indexed
        |> List.filter (fun (idx, _) -> not <| List.exists ((=) idx) ids)
        |> List.map snd

    let projection (nfa: NFA) vars =
        nfa.Transitions
        |> Map.toSeq
        |> Seq.map (fun (key, value) ->
            value
            |> Map.toSeq
            |> Seq.fold
                (fun acc (bitV, states) ->
                    let newBit = removeManyAt vars bitV

                    Map.tryFind newBit acc
                    |> (function
                    | None -> Map.add newBit states acc
                    | Some accStates -> Map.add newBit (Seq.append accStates states) acc))
                Map.empty
            |> fun newMap -> key, newMap)
        |> fun x -> NFA(nfa.StartState, nfa.FinalStates, Map.ofSeq x)

    let isDfa (fa: NFA) =
        fa.Transitions
        |> Map.forall (fun _ value ->
            value
            |> Map.values
            |> Seq.forall (fun transitions -> transitions |> Seq.length = 1))

    let minimization (nfa: NFA) =
        if isDfa nfa then
            let alphabet = nfa.Alphabet
            let allTransitions = nfa.Transitions
            let allStates = nfa.AllStates |> Set
            let finalStates = nfa.FinalStates |> Set

            let unionStatesToOne (states: Set<State>) =
                let name, id =
                    states |> Seq.fold (fun acc x -> (fst acc + x.Name, snd acc + x.Id)) ("", 0)

                { Name = name; Id = id }

            let reverseEdgesMap =
                alphabet
                |> Seq.map (fun symbol ->
                    let map =
                        allTransitions
                        |> Map.map (fun stateFrom trans ->
                            trans
                            |> Map.filter (fun vector statesTo -> vector = symbol)
                            |> Map.values
                            |> Seq.concat
                            |> Set.ofSeq)

                    symbol, map)
                |> Map.ofSeq

            let reverseEdges (bitList: bit list) (state: State) =
                reverseEdgesMap
                |> Map.find bitList
                |> Map.filter (fun _ -> Set.contains state)
                |> Map.keys
                |> Set

            let splitters = Queue<Set<State> * bit list>()

            let equivalenceClassesStart =
                Set.ofList [ finalStates; Set.difference allStates finalStates ]

            for cl in equivalenceClassesStart do
                alphabet |> Seq.iter (fun symbol -> splitters.Enqueue(cl, symbol))

            let rec iterateOverQueue (splitters: Queue<Set<State> * bit list>) (equivalenceClasses: Set<Set<State>>) =
                if splitters.Count = 0 then
                    equivalenceClasses
                else
                    let (splitter: Set<State>, symbol: bit list) = splitters.Dequeue()

                    equivalenceClasses
                    |> Seq.fold
                        (fun acc eqClass ->
                            let tempEqClasses = acc |> Set.filter (eqClass.Equals >> not)

                            let r1 =
                                splitter
                                |> Set.map (reverseEdges symbol)
                                |> Set.unionMany
                                |> Set.intersect eqClass

                            let r2 = Set.difference eqClass r1

                            if r1.Count <> 0 && r2.Count <> 0 then
                                if r1.Count < r2.Count then
                                    alphabet |> Seq.iter (fun symbol' -> splitters.Enqueue(r1, symbol'))
                                else
                                    alphabet |> Seq.iter (fun symbol' -> splitters.Enqueue(r2, symbol'))

                                tempEqClasses |> Set.add r1 |> Set.add r2
                            else
                                acc)
                        (equivalenceClasses)
                    |> iterateOverQueue splitters

            let equivalenceClasses = iterateOverQueue splitters equivalenceClassesStart

            let findEqClassByState state =
                equivalenceClasses |> Set.filter (Set.contains state) |> Set.toList |> List.head

            let eqClassState =
                equivalenceClasses |> Seq.map (fun cl -> cl, unionStatesToOne cl) |> Map.ofSeq

            let unionStatesWithTrans
                (state1: State, trans1: (bit list * State seq) seq)
                (_, trans2: (bit list * State seq) seq)
                =
                let commonTr = Seq.append trans2 trans1 |> Seq.distinct
                state1, commonTr

            let newFinalStates =
                nfa.FinalStates
                |> Seq.map (fun state -> eqClassState |> Map.find (state |> findEqClassByState))

            let newStartState = eqClassState |> Map.find (nfa.StartState |> findEqClassByState)


            let newTransitionsTemp =
                allTransitions
                |> Map.toSeq
                |> Seq.map (fun (stateFrom, tr) ->
                    eqClassState |> Map.find (findEqClassByState stateFrom),
                    tr
                    |> Map.toSeq
                    |> Seq.map (fun (symbol, statesTo) ->
                        symbol,
                        statesTo
                        |> Seq.map (fun stateTo -> eqClassState |> Map.find (findEqClassByState stateTo))))

            let newTransitions =
                newTransitionsTemp
                |> Seq.map fst
                |> Seq.distinct
                |> Seq.map (fun state ->
                    newTransitionsTemp
                    |> Seq.filter (fun (s, _) -> state = s)
                    |> Seq.reduce unionStatesWithTrans)
                |> Seq.map (fun (s, t) -> s, Seq.toList t |> Map.ofList)
                |> Map.ofSeq


            let resultNfa = NFA(newStartState, newFinalStates, newTransitions)
            let reachable = resultNfa.StartState |> resultNfa.Reachable

            let transitionsFromStart =
                Map.filter (fun stateFrom _ -> Set.contains stateFrom reachable) newTransitions

            NFA(newStartState, newFinalStates, transitionsFromStart)
        else
            nfa<|MERGE_RESOLUTION|>--- conflicted
+++ resolved
@@ -96,7 +96,6 @@
         let dot = this.ToDot()
         System.IO.File.WriteAllText(filePath, dot)
 
-<<<<<<< HEAD
     member this.ToDFA () =
         let states = this.AllStates
 
@@ -116,14 +115,14 @@
 
         let lookUpState s = Map.find s newStateMap  
 
-        printfn "Source start states"
-        printfn "%A" startState
-
-        printfn "Source transitions"
-        printfn "%A" transitions
-
-        printfn "Source final states"
-        printfn "%A" finalStates
+        // printfn "Source start states"
+        // printfn "%A" startState
+
+        // printfn "Source transitions"
+        // printfn "%A" transitions
+
+        // printfn "Source final states"
+        // printfn "%A" finalStates
 
         let map: (State * bit list * State seq) seq =
             transitions
@@ -164,30 +163,19 @@
             powerSet |> Seq.filter isFinal 
             |> Seq.map lookUpState
 
-        printfn "Final start states"
-        printfn "%A" startState
-
-        printfn "Final transitions"
-        printfn "%A" transitions
-
-        printfn "Final final states"
-        printfn "%A" finalStates
+        // printfn "Final start states"
+        // printfn "%A" startState
+
+        // printfn "Final transitions"
+        // printfn "%A" transitions
+
+        // printfn "Final final states"
+        // printfn "%A" finalStates
 
         NFA (startState, finalStates, transitions)
-=======
+
     member this.Alphabet =
         transitions |> Map.values |> Seq.map Map.keys |> Seq.concat |> Seq.distinct
-
-    member this.AllStates =
-        transitions
-        |> Map.fold
-            (fun set key value ->
-                value
-                |> Map.values
-                |> Seq.fold (fun set states -> states |> Set.ofSeq |> Set.union set) Set.empty
-                |> Set.union (Set.singleton key)
-                |> Set.union set)
-            Set.empty
 
     member this.Reachable(state: State) =
         let rec dfs (state: State) marked =
@@ -204,7 +192,6 @@
                 |> Set.fold (fun acc x -> acc |> Set.union (dfs x marked)) (Set.singleton state)
 
         dfs state Set.empty
->>>>>>> e9a4b752
 
 module NFA =
     let isDfa (fa: NFA) =
@@ -309,12 +296,6 @@
             |> fun newMap -> key, newMap)
         |> fun x -> NFA(nfa.StartState, nfa.FinalStates, Map.ofSeq x)
 
-    let isDfa (fa: NFA) =
-        fa.Transitions
-        |> Map.forall (fun _ value ->
-            value
-            |> Map.values
-            |> Seq.forall (fun transitions -> transitions |> Seq.length = 1))
 
     let minimization (nfa: NFA) =
         if isDfa nfa then
